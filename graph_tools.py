--- conflicted
+++ resolved
@@ -225,13 +225,9 @@
     def mark_terminal_node(self, node: configuration.QuantizedState) -> None:
         self.states_graph.nodes[node]["is_terminal"] = True
 
-<<<<<<< HEAD
-    def delete_all_successors(self, node: configuration.QuantizedState
+    def delete_all_successors(self, node: configuration.QuantizedState,
+                              visited_nodes: set[configuration.QuantizedState]
                               ) -> set[configuration.QuantizedState]:
-=======
-    def delete_all_successors(self, node: configuration.QuantizedState,
-                              visited_nodes: set[configuration.QuantizedState]):
->>>>>>> b5cdf059
         """
         Deletes all children of the given node if they don't have
         any other ancestors. Returns all the deleted nodes.
@@ -239,11 +235,8 @@
         nodes_to_delete = set()
         self._get_all_successor_nodes(node, nodes_to_delete)
         self.states_graph.remove_nodes_from(nodes_to_delete)
-<<<<<<< HEAD
+        visited_nodes -= nodes_to_delete
         return nodes_to_delete
-=======
-        visited_nodes -= nodes_to_delete
->>>>>>> b5cdf059
 
     def find_minimum_cost_strategy_from_node(
             self, starting_node: configuration.QuantizedState, cost_name: str
@@ -407,7 +400,6 @@
         df: pd.DataFrame = pd.read_csv(file_path)
         df.drop_duplicates(inplace=True)
         df.to_csv(file_path, index=False)
-<<<<<<< HEAD
         return df, file_path
 
     @staticmethod
@@ -423,10 +415,9 @@
                              "unsolved nodes.")
         df, file_path = GraphCreator.load_initial_states_seen_in_simulations(
             n_platoon, simulator_name)
-=======
+
         print(f"{df.shape[0]} initial states")
 
->>>>>>> b5cdf059
         states_idx = [i for i in range(len(df.columns))
                       if df.columns[i].startswith("x")]
         graph_creator = GraphCreator(n_platoon, has_fd)
@@ -453,12 +444,9 @@
         graph_creator.save_quantization_parameters_to_file()
         graph_creator.save_minimum_cost_strategies_to_json()
 
-<<<<<<< HEAD
-=======
         # df = df.iloc[0:0]  # erase data
         # df.to_csv(file_path, index=False)
 
->>>>>>> b5cdf059
     def get_n_vehicles_per_state(self):
         return self._n_platoon + 2 + self._has_fd
 
@@ -621,15 +609,12 @@
             if mode.endswith("s"):
                 return 0
             elif mode.endswith("o"):
-<<<<<<< HEAD
                 del_nodes = self.vehicle_state_graph.delete_all_successors(
-                    initial_state)
-                for n in del_nodes:
-                    visited_states.discard(n)
-=======
+                    initial_state, visited_states)
+                # for n in del_nodes:
+                #     visited_states.discard(n)
                 self.vehicle_state_graph.delete_all_successors(initial_state,
                                                                visited_states)
->>>>>>> b5cdf059
             else:
                 warnings.warn(
                     "[VehicleStatesGraph] found a repeated initial "
